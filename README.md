--- conflicted
+++ resolved
@@ -10,12 +10,9 @@
 
 Go to the [releases page](https://github.com/cortesi/devd/releases/latest), download the package for your OS, and copy the binary to somewhere on your PATH.
 
-<<<<<<< HEAD
-=======
 If you have a working Go installation, you can also say
 
     go get github.com/cortesi/devd/cmd/devd
->>>>>>> 79b3aa05
 
 # Quick start
 
